--- conflicted
+++ resolved
@@ -578,13 +578,8 @@
 			<integer>164</integer>
 			<key>Points</key>
 			<array>
-<<<<<<< HEAD
-				<string>{399.50386744878057, 360.51425835122251}</string>
-				<string>{346.99226510243881, 353.94482834203643}</string>
-=======
 				<string>{399.50386744878057, 360.51425831691341}</string>
 				<string>{346.99226510243881, 353.94482826252028}</string>
->>>>>>> 92b3b218
 			</array>
 			<key>Style</key>
 			<dict>
@@ -642,13 +637,8 @@
 			<integer>166</integer>
 			<key>Points</key>
 			<array>
-<<<<<<< HEAD
-				<string>{407.50054555508422, 530.14813422782765}</string>
-				<string>{378.49895607414084, 528.79224275089666}</string>
-=======
 				<string>{407.5005783952036, 530.06336881032109}</string>
 				<string>{378.4990059251399, 528.66717651825149}</string>
->>>>>>> 92b3b218
 			</array>
 			<key>Style</key>
 			<dict>
