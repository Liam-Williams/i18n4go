package create_translations

import (
	"fmt"
	"os"
<<<<<<< HEAD
	"strconv"
	"strings"

	"encoding/json"
	"io/ioutil"

	"net/http"
	"net/url"

=======
	"strings"

>>>>>>> c756ef9a
	"path/filepath"

	common "github.com/maximilien/i18n4cf/common"
)

type CreateTranslations struct {
	Options common.Options

	Filename       string
	OutputDirname  string
	SourceLanguage string

	Languages []string

	ExtractedStrings map[string]common.StringInfo

	TotalStrings int
	TotalFiles   int
}

type GoogleTranslateData struct {
	Data GoogleTranslateTranslations `json:"data"`
}

type GoogleTranslateTranslations struct {
	Translations []GoogleTranslateTranslation `json:"translations"`
}

type GoogleTranslateTranslation struct {
	TranslatedText         string `json:"translatedText"`
	DetectedSourceLanguage string `json:"detectedSourceLanguage"`
}

func NewCreateTranslations(options common.Options) CreateTranslations {
<<<<<<< HEAD
	languages := common.ParseLanguages(options.LanguagesFlag)
=======
	languages, err := common.ParseLanguages(options.LanguagesFlag)
	if err != nil {
		fmt.Println("gi18n: ERROR parsing languages:", options.LanguagesFlag)
	}
>>>>>>> c756ef9a

	return CreateTranslations{Options: options,
		Filename:       options.FilenameFlag,
		OutputDirname:  options.OutputDirFlag,
		SourceLanguage: options.SourceLanguageFlag,
		Languages:      languages,
		TotalStrings:   0,
		TotalFiles:     0}
}

func (ct *CreateTranslations) Println(a ...interface{}) (int, error) {
	if ct.Options.VerboseFlag {
		return fmt.Println(a...)
	}

	return 0, nil
}

func (ct *CreateTranslations) Printf(msg string, a ...interface{}) (int, error) {
	if ct.Options.VerboseFlag {
		return fmt.Printf(msg, a...)
	}

	return 0, nil
}

func (ct *CreateTranslations) CreateTranslationFiles(sourceFilename string) error {
	ct.Println("gi18n: creating translation files for:", sourceFilename)
<<<<<<< HEAD
	ct.Println()
=======
>>>>>>> c756ef9a
	ct.Filename = sourceFilename

	for _, language := range ct.Languages {
		ct.Println("gi18n: creating translation file copy for language:", language)
<<<<<<< HEAD

		if ct.Options.GoogleTranslateApiKeyFlag != "" {
			fileName, _, err := ct.checkFile(sourceFilename)
			if err != nil {
				return err
			}

			destFilename := filepath.Join(ct.OutputDirname, strings.Replace(fileName, ct.Options.SourceLanguageFlag, language, -1))
			i18nStringInfos, err := ct.loadI18nStringInfos(sourceFilename)
			if err != nil {
				ct.Println(err)
				return fmt.Errorf("gi18n: could not load i18n strings from file: %s", destFilename)
			}

			ct.Println("gi18n: attempting to use Google Translate to translate source strings in: ", language)
			modifiedI18nStringInfos := make([]common.I18nStringInfo, len(i18nStringInfos))
			for i, i18nStringInfo := range i18nStringInfos {
				translation, _, err := ct.googleTranslate(i18nStringInfo.Translation, language)
				if err != nil {
					ct.Println("gi18n: error invoking Google Translate for string:", i18nStringInfo.Translation)
				} else {
					modifiedI18nStringInfos[i] = common.I18nStringInfo{ID: i18nStringInfo.ID, Translation: translation}
				}
			}

			err = ct.saveI18nStringInfos(destFilename, modifiedI18nStringInfos)
			if err != nil {
				ct.Println(err)
				return fmt.Errorf("gi18n: could not save Google Translate i18n strings to file: %s", destFilename)
			}

			if ct.Options.PoFlag {
				poFilename := destFilename[:len(destFilename)-len(".json")] + ".po"
				err = ct.saveI18nStringsInPo(poFilename, modifiedI18nStringInfos)
				if err != nil {
					ct.Println(err)
					return fmt.Errorf("gi18n: could not save PO file: %s", poFilename)
				}
			}

			ct.Println()
		} else {
			_, err := ct.createTranslationFile(sourceFilename, language)
			if err != nil {
				return fmt.Errorf("gi18n: could not create default translation file for language: %s", language)
			}
		}
	}

	ct.Println()

	return nil
}

func (ct *CreateTranslations) saveI18nStringsInPo(fileName string, i18nStrings []common.I18nStringInfo) error {
	ct.Println("gi18n: creating and saving i18n strings to .po file:", fileName)

	if !ct.Options.DryRunFlag && len(i18nStrings) != 0 {
		file, err := os.Create(fileName)
		defer file.Close()
		if err != nil {
			ct.Println(err)
			return err
		}

		for _, stringInfo := range i18nStrings {
			file.Write([]byte("msgid " + strconv.Quote(stringInfo.ID) + "\n"))
			file.Write([]byte("msgstr " + strconv.Quote(stringInfo.Translation) + "\n"))
			file.Write([]byte("\n"))
		}
	}
	return nil
}

func (ct *CreateTranslations) saveI18nStringInfos(fileName string, i18nStringInfos []common.I18nStringInfo) error {
	ct.Println("fileName:", fileName)
	jsonData, err := json.MarshalIndent(i18nStringInfos, "", "   ")
	if err != nil {
		ct.Println(err)
		return err
	}

	if !ct.Options.DryRunFlag && len(i18nStringInfos) != 0 {
		err := ioutil.WriteFile(fileName, jsonData, 0700)
		if err != nil {
			ct.Println(err)
			return err
		}
=======
		err := ct.createTranslationFile(sourceFilename, language)
		if err != nil {
			return fmt.Errorf("gi18n: could not create translation file for language: ", language)
		}
		ct.Println()
>>>>>>> c756ef9a
	}

	return nil
}

<<<<<<< HEAD
func (ct *CreateTranslations) googleTranslate(translateString string, language string) (string, string, error) {
	escapedTranslateString := url.QueryEscape(translateString)
	googleTranslateUrl := "https://www.googleapis.com/language/translate/v2?key=" + ct.Options.GoogleTranslateApiKeyFlag + "&target=" + language + "&q=" + escapedTranslateString

	response, err := http.Get(googleTranslateUrl)
	if err != nil {
		ct.Println("gi18n: ERROR invoking Google Translate: ", googleTranslateUrl)
		return "", "", err
	}

	defer response.Body.Close()

	body, err := ioutil.ReadAll(response.Body)
	if err != nil {
		ct.Println("gi18n: ERROR parsing Google Translate response body")
		return "", "", err
	}

	var googleTranslateData GoogleTranslateData
	err = json.Unmarshal(body, &googleTranslateData)
	if err != nil {
		ct.Println("gi18n: ERROR parsing Google Translate response body")
		return "", "", err
	}

	return googleTranslateData.Data.Translations[0].TranslatedText, googleTranslateData.Data.Translations[0].DetectedSourceLanguage, err
}

=======
>>>>>>> c756ef9a
func (ct *CreateTranslations) checkFile(fileName string) (string, string, error) {
	fileInfo, err := os.Stat(fileName)
	if err != nil {
		return "", "", err
	}

	if !fileInfo.Mode().IsRegular() {
		return "", "", fmt.Errorf("gi18n: non-regular source file %s (%s)", fileInfo.Name(), fileInfo.Mode().String())
	}

	return fileInfo.Name(), fileName[:len(fileName)-len(fileInfo.Name())-1], nil
}

<<<<<<< HEAD
func (ct *CreateTranslations) createTranslationFile(sourceFilename string, language string) (string, error) {
	fileName, _, err := ct.checkFile(sourceFilename)
	if err != nil {
		return "", err
=======
func (ct *CreateTranslations) createTranslationFile(sourceFilename string, language string) error {
	fileName, _, err := ct.checkFile(sourceFilename)
	if err != nil {
		return err
>>>>>>> c756ef9a
	}

	destFilename := filepath.Join(ct.OutputDirname, strings.Replace(fileName, ct.Options.SourceLanguageFlag, language, -1))
	ct.Println("gi18n: creating translation file:", destFilename)

<<<<<<< HEAD
	return destFilename, common.CopyFileContents(sourceFilename, destFilename)
}

func (ct *CreateTranslations) loadI18nStringInfos(fileName string) ([]common.I18nStringInfo, error) {
	_, err := os.Stat(fileName)
	if os.IsNotExist(err) {
		ct.Println("gi18n: could not find file:", fileName)
		return nil, err
	}

	content, err := ioutil.ReadFile(fileName)
	if err != nil {
		ct.Println(err)
		return nil, err
	}

	var i18nStringInfos []common.I18nStringInfo
	err = json.Unmarshal(content, &i18nStringInfos)
	if err != nil {
		ct.Println(err)
		return nil, err
	}

	return i18nStringInfos, nil
=======
	return common.CopyFileContents(sourceFilename, destFilename)
>>>>>>> c756ef9a
}<|MERGE_RESOLUTION|>--- conflicted
+++ resolved
@@ -3,7 +3,6 @@
 import (
 	"fmt"
 	"os"
-<<<<<<< HEAD
 	"strconv"
 	"strings"
 
@@ -12,11 +11,6 @@
 
 	"net/http"
 	"net/url"
-
-=======
-	"strings"
-
->>>>>>> c756ef9a
 	"path/filepath"
 
 	common "github.com/maximilien/i18n4cf/common"
@@ -51,14 +45,7 @@
 }
 
 func NewCreateTranslations(options common.Options) CreateTranslations {
-<<<<<<< HEAD
 	languages := common.ParseLanguages(options.LanguagesFlag)
-=======
-	languages, err := common.ParseLanguages(options.LanguagesFlag)
-	if err != nil {
-		fmt.Println("gi18n: ERROR parsing languages:", options.LanguagesFlag)
-	}
->>>>>>> c756ef9a
 
 	return CreateTranslations{Options: options,
 		Filename:       options.FilenameFlag,
@@ -87,15 +74,11 @@
 
 func (ct *CreateTranslations) CreateTranslationFiles(sourceFilename string) error {
 	ct.Println("gi18n: creating translation files for:", sourceFilename)
-<<<<<<< HEAD
 	ct.Println()
-=======
->>>>>>> c756ef9a
 	ct.Filename = sourceFilename
 
 	for _, language := range ct.Languages {
 		ct.Println("gi18n: creating translation file copy for language:", language)
-<<<<<<< HEAD
 
 		if ct.Options.GoogleTranslateApiKeyFlag != "" {
 			fileName, _, err := ct.checkFile(sourceFilename)
@@ -184,19 +167,11 @@
 			ct.Println(err)
 			return err
 		}
-=======
-		err := ct.createTranslationFile(sourceFilename, language)
-		if err != nil {
-			return fmt.Errorf("gi18n: could not create translation file for language: ", language)
-		}
-		ct.Println()
->>>>>>> c756ef9a
 	}
 
 	return nil
 }
 
-<<<<<<< HEAD
 func (ct *CreateTranslations) googleTranslate(translateString string, language string) (string, string, error) {
 	escapedTranslateString := url.QueryEscape(translateString)
 	googleTranslateUrl := "https://www.googleapis.com/language/translate/v2?key=" + ct.Options.GoogleTranslateApiKeyFlag + "&target=" + language + "&q=" + escapedTranslateString
@@ -225,8 +200,6 @@
 	return googleTranslateData.Data.Translations[0].TranslatedText, googleTranslateData.Data.Translations[0].DetectedSourceLanguage, err
 }
 
-=======
->>>>>>> c756ef9a
 func (ct *CreateTranslations) checkFile(fileName string) (string, string, error) {
 	fileInfo, err := os.Stat(fileName)
 	if err != nil {
@@ -240,23 +213,15 @@
 	return fileInfo.Name(), fileName[:len(fileName)-len(fileInfo.Name())-1], nil
 }
 
-<<<<<<< HEAD
 func (ct *CreateTranslations) createTranslationFile(sourceFilename string, language string) (string, error) {
 	fileName, _, err := ct.checkFile(sourceFilename)
 	if err != nil {
 		return "", err
-=======
-func (ct *CreateTranslations) createTranslationFile(sourceFilename string, language string) error {
-	fileName, _, err := ct.checkFile(sourceFilename)
-	if err != nil {
-		return err
->>>>>>> c756ef9a
 	}
 
 	destFilename := filepath.Join(ct.OutputDirname, strings.Replace(fileName, ct.Options.SourceLanguageFlag, language, -1))
 	ct.Println("gi18n: creating translation file:", destFilename)
 
-<<<<<<< HEAD
 	return destFilename, common.CopyFileContents(sourceFilename, destFilename)
 }
 
@@ -281,7 +246,4 @@
 	}
 
 	return i18nStringInfos, nil
-=======
-	return common.CopyFileContents(sourceFilename, destFilename)
->>>>>>> c756ef9a
 }